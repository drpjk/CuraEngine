--- conflicted
+++ resolved
@@ -14,13 +14,6 @@
 
 void GCodePlannerTest::setUp()
 {
-<<<<<<< HEAD
-    storage = new SliceDataStorage(nullptr); //Empty data.
-    storage->retraction_config.speed = 1; //We'll set some of the configurations, just in order to get valid g-code (speed not zero, etc.)
-    storage->retraction_config.primeSpeed = 1;
-    storage->retraction_config.distance = 10;
-    storage->travel_config.init(1, 1, 1, 1, 1);
-=======
     SettingsBase settings;
     settings.setSetting("machine_extruder_count", "1");
     MeshGroup meshgroup(&settings);
@@ -31,9 +24,8 @@
 
     // make a new GCodePathConfig and put it at a dummy place (note that the config is not an actual travel config!)
     storage->travel_config_per_extruder.emplace_back(&storage->retraction_config_per_extruder[0], PrintFeatureType::MoveCombing);
-    storage->travel_config_per_extruder.back().init(60, MM2INT(0.4), 1.0);
+    storage->travel_config_per_extruder.back().init(60, MM2INT(0.4), 3000, 20, 1.0);
 
->>>>>>> ff1fca97
     FanSpeedLayerTimeSettings fan_speed_layer_time_settings; //A dummy fan speed and layer time settings.
     fan_speed_layer_time_settings.cool_min_layer_time = 0;
     fan_speed_layer_time_settings.cool_min_layer_time_fan_speed_max = 1;
