--- conflicted
+++ resolved
@@ -267,11 +267,6 @@
     const RetractionConfig& retraction_config = storage.retraction_config_per_extruder[getExtruder()];
 
     GCodePath* path = getLatestPathWithConfig(&travel_config, SpaceFillType::None);
-    if (always_retract && last_planned_position && !shorterThen(*last_planned_position - p, retraction_config.retraction_min_travel_distance))
-    {
-        // path is not shorter than min travel distance, force a retraction
-        path->retract = true;
-    }
 
     bool combed = false;
 
@@ -282,12 +277,17 @@
     const bool is_first_travel_of_extruder_after_switch = extruder_plans.back().paths.size() == 0 && (extruder_plans.size() > 1 || last_extruder_previous_layer != getExtruder());
     bool bypass_combing = is_first_travel_of_extruder_after_switch && extr->getSettingBoolean("retraction_hop_after_extruder_switch");
 
-    bool is_first_travel_of_layer = !static_cast<bool>(last_planned_position);
+    const bool is_first_travel_of_layer = !static_cast<bool>(last_planned_position);
     if (is_first_travel_of_layer)
     {
         bypass_combing = true; // first travel move is boguous; it is added after this and the previous layer have been planned in LayerPlanBuffer::addConnectingTravelMove
         first_travel_destination = p;
         first_travel_destination_is_inside = is_inside;
+    }
+    else if (always_retract && !shorterThen(*last_planned_position - p, retraction_config.retraction_min_travel_distance))
+    {
+        // path is not shorter than min travel distance, force a retraction
+        path->retract = true;
     }
 
     if (comb != nullptr && !bypass_combing)
@@ -345,24 +345,16 @@
         }
     }
     
-<<<<<<< HEAD
-    if (!combed && last_planned_position) {
-        // no combing? retract only when path is not shorter than minimum travel distance
-        if (!shorterThen(*last_planned_position - p, retraction_config.retraction_min_travel_distance))
-=======
-    if (!combed && last_planned_position && !is_first_travel_of_layer) {
-        // no combing? always retract!
-        if (always_retract || !shorterThen(*last_planned_position - p, retraction_config.retraction_min_travel_distance))
->>>>>>> d407c485
-        {
-            if (was_inside) // when the previous location was from printing something which is considered inside (not support or prime tower etc)
-            {               // then move inside the printed part, so that we don't ooze on the outer wall while retraction, but on the inside of the print.
-                assert (extr != nullptr);
-                moveInsideCombBoundary(extr->getSettingInMicrons((extr->getSettingAsCount("wall_line_count") > 1) ? "wall_line_width_x" : "wall_line_width_0") * 1);
-            }
-            path->retract = true;
-            path->perform_z_hop = perform_z_hops;
-        }
+    // no combing? retract only when path is not shorter than minimum travel distance
+    if (!combed && !is_first_travel_of_layer && !shorterThen(*last_planned_position - p, retraction_config.retraction_min_travel_distance))
+    {
+        if (was_inside) // when the previous location was from printing something which is considered inside (not support or prime tower etc)
+        {               // then move inside the printed part, so that we don't ooze on the outer wall while retraction, but on the inside of the print.
+            assert (extr != nullptr);
+            moveInsideCombBoundary(extr->getSettingInMicrons((extr->getSettingAsCount("wall_line_count") > 1) ? "wall_line_width_x" : "wall_line_width_0") * 1);
+        }
+        path->retract = true;
+        path->perform_z_hop = perform_z_hops;
     }
 
     GCodePath& ret = addTravel_simple(p, path);
