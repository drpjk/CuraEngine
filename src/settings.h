--- conflicted
+++ resolved
@@ -189,9 +189,6 @@
     
     FlowTempGraph getSettingAsFlowTempGraph(std::string key) const;
     
-<<<<<<< HEAD
-    std::vector<std::pair<double, double>> getSettingAsPointVector(std::string key) const;
-    
     EGCodeFlavor getSettingAsGCodeFlavor(std::string key) const;
     EFillMethod getSettingAsFillMethod(std::string key) const;
     EPlatformAdhesion getSettingAsPlatformAdhesion(std::string key) const;
@@ -199,16 +196,7 @@
     EZSeamType getSettingAsZSeamType(std::string key) const;
     ESurfaceMode getSettingAsSurfaceMode(std::string key) const;
     FillPerimeterGapMode getSettingAsFillPerimeterGapMode(std::string key) const;
-=======
-    EGCodeFlavor getSettingAsGCodeFlavor(std::string key);
-    EFillMethod getSettingAsFillMethod(std::string key);
-    EPlatformAdhesion getSettingAsPlatformAdhesion(std::string key);
-    ESupportType getSettingAsSupportType(std::string key);
-    EZSeamType getSettingAsZSeamType(std::string key);
-    ESurfaceMode getSettingAsSurfaceMode(std::string key);
-    FillPerimeterGapMode getSettingAsFillPerimeterGapMode(std::string key);
     CombingMode getSettingAsCombingMode(std::string key);
->>>>>>> dbcbcae2
 };
 
 /*!
