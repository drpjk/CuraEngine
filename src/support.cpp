--- conflicted
+++ resolved
@@ -62,11 +62,7 @@
     int layerZdistanceTop       = supportZDistanceTop / supportLayerThickness + 1; // support must always be 1 layer below overhang
     int layerZdistanceBottom    = supportZDistanceBottom / supportLayerThickness; 
 
-<<<<<<< HEAD
-    double tanAngle = tan(double(supportAngle) / 180.0 * M_PI) - 0.01; // the XY-component of the supportAngle
-=======
-    double tanAngle = tan(supportAngle) - 0.01;
->>>>>>> 55f4ad68
+    double tanAngle = tan(supportAngle) - 0.01;  // the XY-component of the supportAngle
     int maxDistFromLowerLayer = tanAngle * supportLayerThickness; // max dist which can be bridged
     
     int support_layer_count = layer_count;
